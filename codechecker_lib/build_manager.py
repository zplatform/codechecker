--- conflicted
+++ resolved
@@ -9,15 +9,9 @@
 import os
 import pickle
 import subprocess
-<<<<<<< HEAD
 import sys
-=======
 import shutil
 import platform
-import os.path
-
-import json
->>>>>>> 7ed50752
 
 from codechecker_lib import logger
 from codechecker_lib import analyzer_env
@@ -76,12 +70,13 @@
     if host_check.check_intercept(original_env):
         LOG.debug_analyzer("with intercept ...")
         final_command = command
-        command = "intercept-build " + final_command
+        command = "intercept-build " + "--cdb "+ logfile + " " + final_command
         log_env = original_env
         LOG.debug_analyzer(command)
 
     # Run user's commands in shell
     else:
+        # TODO better platform detection
         if platform.system() == 'Linux':
             LOG.debug_analyzer("with ld logger ...")
             log_env = analyzer_env.get_log_env(logfile, context, original_env)
@@ -94,11 +89,6 @@
     LOG.debug_analyzer(log_env)
     try:
         ret_code = execute_buildcmd(command, silent, log_env)
-
-        command_json_path = os.path.join(os.getcwd(), 'compile_commands.json')
-        LOG.debug_analyzer(command_json_path)
-        shutil.copyfile(command_json_path, logfile)
-        os.remove(command_json_path)
 
         if not silent:
             if ret_code == 0:
